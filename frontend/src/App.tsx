﻿// frontend/src/App.tsx - Complete Version with Dynamic Data Routes
import React from "react";
import { BrowserRouter, Routes, Route, Navigate } from "react-router-dom";

<<<<<<< HEAD
// Import pages
import Dashboard from './pages/Dashboard';
import Login from './pages/auth/Login';
import Participants from './pages/participants/Participants';
import Documents from './pages/documents/Documents';
import SilHomes from './pages/sil/SilHomes';
import DynamicDataAdmin from './pages/admin/DynamicData';
import ReferralForm from './pages/participants/Referralform/form';
import Generate from './pages/documents/Generate';


=======
import Home from "./pages/home";
import Login from "./pages/login";
import AdminDashboard from "./pages/dashboards/admin";
import ProviderDashboard from "./pages/dashboards/provider";
import WorkerDashboard from "./pages/dashboards/worker";
import FinanceDashboard from "./pages/dashboards/finance";
>>>>>>> 4a8b2d85

import NDISReferralForm from "./pages/participants/Referralform/form";

// Care Plan Components
import CareSetup from "./pages/participants/Care/CareSetup";
import CarePlanEditor from "./pages/participants/Care/CarePlanEditor";
import RiskAssessmentEditor from "./pages/participants/Care/RiskAssessmentEditor";
import CareSignoff from "./pages/participants/Care/CareSignOff";

// Admin Components
import DynamicDataManagement from "./pages/admin/DynamicDataManagement";

type Role = "admin" | "coordinator" | "worker" | "finance";

function RequireRole({ role, children }: { role: Role; children: React.ReactNode }) {
  const current = (localStorage.getItem("ndis_role") || "") as Role;
  return current === role ? <>{children}</> : <Navigate to="/login" replace />;
}

export default function App() {
  return (
<<<<<<< HEAD
    <AuthProvider>
      <Router>
        <div className="App">
          <Routes>
            {/* Public Routes */}
            <Route path="/referral" element={
              <PublicLayout>
                <ReferralForm />
              </PublicLayout>
            } />
            
            {/* Auth Routes */}
            <Route path="/login" element={<Login />} />
            <Route path="/admin/login" element={<Login />} />
            
            {/* Admin Protected Routes */}
            <Route path="/admin" element={
              <ProtectedRoute>
                <AdminLayout>
                  <Dashboard />
                </AdminLayout>
              </ProtectedRoute>
            } />
            <Route path="/admin/participants" element={
              <ProtectedRoute>
                <AdminLayout>
                  <Participants />
                </AdminLayout>
              </ProtectedRoute>
            } />

            <Route
          path="/admin/documents/generate"
          element={
            <ProtectedRoute>
              <AdminLayout>
                <Generate />
              </AdminLayout>
            </ProtectedRoute>
          }
        />
         
        
            <Route path="/admin/documents" element={
              <ProtectedRoute>
                <AdminLayout>
                  <Documents />
                </AdminLayout>
              </ProtectedRoute>
            } />
            <Route path="/admin/sil-homes" element={
              <ProtectedRoute>
                <AdminLayout>
                  <SilHomes />
                </AdminLayout>
              </ProtectedRoute>
            } />
            <Route path="/admin/dynamic-data" element={
              <ProtectedRoute>
                <AdminLayout>
                  <DynamicDataAdmin />
                </AdminLayout>
              </ProtectedRoute>
            } />

            {/* Care Flow Routes (Kajal's work) */}
            <Route path="/care/setup/:participantId" element={
              <ProtectedRoute>
                <AdminLayout>
                  <CareSetup />
                </AdminLayout>
              </ProtectedRoute>
            } />
            <Route path="/care/plan/:participantId/edit" element={
              <ProtectedRoute>
                <AdminLayout>
                  <CarePlanEditor />
                </AdminLayout>
              </ProtectedRoute>
            } />
            <Route path="/care/risk/:participantId/edit" element={
              <ProtectedRoute>
                <AdminLayout>
                  <RiskAssessmentEditor />
                </AdminLayout>
              </ProtectedRoute>
            } />
            <Route path="/care/signoff/:participantId" element={
              <ProtectedRoute>
                <AdminLayout>
                  <CareSignOff />
                </AdminLayout>
              </ProtectedRoute>
            } />

            <Route path="/admin/documents/generate" element={
              <ProtectedRoute>
                <AdminLayout>
                  <Generate />
                </AdminLayout>
              </ProtectedRoute>
            } />

            {/* Default Routes */}
            <Route path="/" element={<Navigate to="/referral" />} />
            <Route path="*" element={<Navigate to="/referral" />} />
          </Routes>

        

        </div>
      </Router>
    </AuthProvider>
  );
}
=======
    <BrowserRouter>
      <Routes>
        {/* Landing */}
        <Route path="/" element={<Navigate to="/home" replace />} />
        <Route path="/home" element={<Home />} />

        {/* Auth */}
        <Route path="/login" element={<Login />} />

        {/* Public referral form (no auth) */}
        <Route path="/referral" element={<NDISReferralForm />} />
>>>>>>> 4a8b2d85

        {/* Dashboards by role */}
        <Route
          path="/admin"
          element={
            <RequireRole role="admin">
              <AdminDashboard />
            </RequireRole>
          }
        />
        <Route
          path="/provider"
          element={
            <RequireRole role="coordinator">
              <ProviderDashboard />
            </RequireRole>
          }
        />
        <Route
          path="/worker"
          element={
            <RequireRole role="worker">
              <WorkerDashboard />
            </RequireRole>
          }
        />
        <Route
          path="/finance"
          element={
            <RequireRole role="finance">
              <FinanceDashboard />
            </RequireRole>
          }
        />

        {/* Admin-only routes */}
        <Route
          path="/admin/dynamic-data"
          element={
            <RequireRole role="admin">
              <DynamicDataManagement />
            </RequireRole>
          }
        />

        {/* Care Plan Routes - Available to coordinators and admins */}
        <Route
          path="/care/setup/:participantId"
          element={
            <RequireRole role="coordinator">
              <CareSetup />
            </RequireRole>
          }
        />
        <Route
          path="/care/plan/:participantId/edit"
          element={
            <RequireRole role="coordinator">
              <CarePlanEditor />
            </RequireRole>
          }
        />
        <Route
          path="/care/risk/:participantId/edit"
          element={
            <RequireRole role="coordinator">
              <RiskAssessmentEditor />
            </RequireRole>
          }
        />
        <Route
          path="/care/signoff/:participantId"
          element={
            <RequireRole role="coordinator">
              <CareSignoff />
            </RequireRole>
          }
        />

        {/* Admin-only care plan routes */}
        <Route
          path="/admin/care/setup/:participantId"
          element={
            <RequireRole role="admin">
              <CareSetup />
            </RequireRole>
          }
        />
        <Route
          path="/admin/care/plan/:participantId/edit"
          element={
            <RequireRole role="admin">
              <CarePlanEditor />
            </RequireRole>
          }
        />
        <Route
          path="/admin/care/risk/:participantId/edit"
          element={
            <RequireRole role="admin">
              <RiskAssessmentEditor />
            </RequireRole>
          }
        />
        <Route
          path="/admin/care/signoff/:participantId"
          element={
            <RequireRole role="admin">
              <CareSignoff />
            </RequireRole>
          }
        />

        {/* Fallback */}
        <Route path="*" element={<Navigate to="/home" replace />} />
      </Routes>
    </BrowserRouter>
  );
}<|MERGE_RESOLUTION|>--- conflicted
+++ resolved
@@ -1,27 +1,13 @@
-﻿// frontend/src/App.tsx - Complete Version with Dynamic Data Routes
+// frontend/src/App.tsx - Complete Version with Dynamic Data Routes
 import React from "react";
 import { BrowserRouter, Routes, Route, Navigate } from "react-router-dom";
 
-<<<<<<< HEAD
-// Import pages
-import Dashboard from './pages/Dashboard';
-import Login from './pages/auth/Login';
-import Participants from './pages/participants/Participants';
-import Documents from './pages/documents/Documents';
-import SilHomes from './pages/sil/SilHomes';
-import DynamicDataAdmin from './pages/admin/DynamicData';
-import ReferralForm from './pages/participants/Referralform/form';
-import Generate from './pages/documents/Generate';
-
-
-=======
 import Home from "./pages/home";
 import Login from "./pages/login";
 import AdminDashboard from "./pages/dashboards/admin";
 import ProviderDashboard from "./pages/dashboards/provider";
 import WorkerDashboard from "./pages/dashboards/worker";
 import FinanceDashboard from "./pages/dashboards/finance";
->>>>>>> 4a8b2d85
 
 import NDISReferralForm from "./pages/participants/Referralform/form";
 
@@ -43,123 +29,6 @@
 
 export default function App() {
   return (
-<<<<<<< HEAD
-    <AuthProvider>
-      <Router>
-        <div className="App">
-          <Routes>
-            {/* Public Routes */}
-            <Route path="/referral" element={
-              <PublicLayout>
-                <ReferralForm />
-              </PublicLayout>
-            } />
-            
-            {/* Auth Routes */}
-            <Route path="/login" element={<Login />} />
-            <Route path="/admin/login" element={<Login />} />
-            
-            {/* Admin Protected Routes */}
-            <Route path="/admin" element={
-              <ProtectedRoute>
-                <AdminLayout>
-                  <Dashboard />
-                </AdminLayout>
-              </ProtectedRoute>
-            } />
-            <Route path="/admin/participants" element={
-              <ProtectedRoute>
-                <AdminLayout>
-                  <Participants />
-                </AdminLayout>
-              </ProtectedRoute>
-            } />
-
-            <Route
-          path="/admin/documents/generate"
-          element={
-            <ProtectedRoute>
-              <AdminLayout>
-                <Generate />
-              </AdminLayout>
-            </ProtectedRoute>
-          }
-        />
-         
-        
-            <Route path="/admin/documents" element={
-              <ProtectedRoute>
-                <AdminLayout>
-                  <Documents />
-                </AdminLayout>
-              </ProtectedRoute>
-            } />
-            <Route path="/admin/sil-homes" element={
-              <ProtectedRoute>
-                <AdminLayout>
-                  <SilHomes />
-                </AdminLayout>
-              </ProtectedRoute>
-            } />
-            <Route path="/admin/dynamic-data" element={
-              <ProtectedRoute>
-                <AdminLayout>
-                  <DynamicDataAdmin />
-                </AdminLayout>
-              </ProtectedRoute>
-            } />
-
-            {/* Care Flow Routes (Kajal's work) */}
-            <Route path="/care/setup/:participantId" element={
-              <ProtectedRoute>
-                <AdminLayout>
-                  <CareSetup />
-                </AdminLayout>
-              </ProtectedRoute>
-            } />
-            <Route path="/care/plan/:participantId/edit" element={
-              <ProtectedRoute>
-                <AdminLayout>
-                  <CarePlanEditor />
-                </AdminLayout>
-              </ProtectedRoute>
-            } />
-            <Route path="/care/risk/:participantId/edit" element={
-              <ProtectedRoute>
-                <AdminLayout>
-                  <RiskAssessmentEditor />
-                </AdminLayout>
-              </ProtectedRoute>
-            } />
-            <Route path="/care/signoff/:participantId" element={
-              <ProtectedRoute>
-                <AdminLayout>
-                  <CareSignOff />
-                </AdminLayout>
-              </ProtectedRoute>
-            } />
-
-            <Route path="/admin/documents/generate" element={
-              <ProtectedRoute>
-                <AdminLayout>
-                  <Generate />
-                </AdminLayout>
-              </ProtectedRoute>
-            } />
-
-            {/* Default Routes */}
-            <Route path="/" element={<Navigate to="/referral" />} />
-            <Route path="*" element={<Navigate to="/referral" />} />
-          </Routes>
-
-        
-
-        </div>
-      </Router>
-    </AuthProvider>
-  );
-}
-=======
     <BrowserRouter>
       <Routes>
         {/* Landing */}
@@ -171,7 +40,6 @@
 
         {/* Public referral form (no auth) */}
         <Route path="/referral" element={<NDISReferralForm />} />
->>>>>>> 4a8b2d85
 
         {/* Dashboards by role */}
         <Route

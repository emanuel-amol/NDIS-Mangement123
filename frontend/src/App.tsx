--- conflicted
+++ resolved
@@ -11,25 +11,8 @@
 import Participants from './pages/participants/Participants';
 import Documents from './pages/documents/Documents';
 import SilHomes from './pages/sil/SilHomes';
-<<<<<<< HEAD
-<<<<<<< HEAD
-import DynamicDataAdmin from './pages/admin/DynamicData';
 import ReferralForm from './pages/participants/Referralform/form';
-
-// Care pages (Kajal's work)
-import CareSetup from './pages/participants/Care/CareSetup';
-import CarePlanEditor from './pages/participants/Care/CarePlanEditor';
-import RiskAssessmentEditor from './pages/participants/Care/RiskAssessmentEditor';
-import CareSignOff from './pages/participants/Care/CareSignOff';
-
-// Demo participant ID
-const DEMO_PARTICIPANT_ID = "427fb8ab-1378-400d-a397-e5bcfb49fa67";
-=======
-=======
-import ReferralForm from './pages/participants/Referralform/form';
->>>>>>> 2cbe84e4
 import ProviderDashboard from './pages/participants/provider'; 
->>>>>>> 4a06c125fed08545b04515192bc98ba4064d7f3a
 
 
 // Protected Route component
@@ -95,43 +78,6 @@
                 </AdminLayout>
               </ProtectedRoute>
             } />
-            <Route path="/admin/dynamic-data" element={
-              <ProtectedRoute>
-                <AdminLayout>
-                  <DynamicDataAdmin />
-                </AdminLayout>
-              </ProtectedRoute>
-            } />
-
-            {/* Care Flow Routes (Kajal's work) */}
-            <Route path="/care/setup/:participantId" element={
-              <ProtectedRoute>
-                <AdminLayout>
-                  <CareSetup />
-                </AdminLayout>
-              </ProtectedRoute>
-            } />
-            <Route path="/care/plan/:participantId/edit" element={
-              <ProtectedRoute>
-                <AdminLayout>
-                  <CarePlanEditor />
-                </AdminLayout>
-              </ProtectedRoute>
-            } />
-            <Route path="/care/risk/:participantId/edit" element={
-              <ProtectedRoute>
-                <AdminLayout>
-                  <RiskAssessmentEditor />
-                </AdminLayout>
-              </ProtectedRoute>
-            } />
-            <Route path="/care/signoff/:participantId" element={
-              <ProtectedRoute>
-                <AdminLayout>
-                  <CareSignOff />
-                </AdminLayout>
-              </ProtectedRoute>
-            } />
             
             {/* Default Routes */}
             <Route path="/" element={<Navigate to="/referral" />} />
